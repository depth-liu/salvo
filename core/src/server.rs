use std::sync::Arc;
use std::time::Duration;
use std::pin::Pin;

use hyper::Server as HyperServer;

use crate::{Protocol, Catcher, Depot};
use crate::http::{StatusCode, Request, Response, Mime};
use crate::http::header::CONTENT_TYPE;
use crate::routing::Router;
use crate::catcher;
use crate::logging;
use super::pick_port;

use std::net::{SocketAddr, ToSocketAddrs};
use futures::{future, Future};
/// A settings struct containing a set of timeouts which can be applied to a server.
#[derive(Debug, PartialEq, Clone, Copy)]
pub struct Timeouts {
    /// Controls the timeout for keep alive connections.
    ///
    /// The default is `Some(Duration::from_secs(5))`.
    ///
    /// NOTE: Setting this to None will have the effect of turning off keep alive.
    pub keep_alive: Option<Duration>,
}

impl Default for Timeouts {
    fn default() -> Self {
        Timeouts {
            keep_alive: Some(Duration::from_secs(5)),
        }
    }
}

/// The main `Novel` type: used to mount routes and catchers and launch the
/// application.
pub struct Server {
    pub router: Arc<Router>,
    pub config: Arc<ServerConfig>
}
pub struct ServerConfig{
    pub timeouts: Timeouts,

    /// Protocol of the incoming requests
    ///
    /// This is automatically set by the `http` and `https` functions, but
    /// can be set if you are manually constructing the hyper `http` instance.
    pub protocol: Protocol,

    /// Default host address to use when none is provided
    ///
    /// When set, this provides a default host for any requests that don't
    /// provide one.  When unset, any request without a host specified
    /// will fail.
    pub local_addr: Option<SocketAddr>,

    pub catchers: Arc<Vec<Box<dyn Catcher>>>,
    pub allowed_media_types: Arc<Vec<Mime>>,
}
impl ServerConfig {
    pub fn new()->ServerConfig{
        // let mimes = vec![
        //     mime::APPLICATION_JSON,
        //     mime::APPLICATION_JAVASCRIPT,
        //     mime::APPLICATION_OCTET_STREAM,
        //     mime::APPLICATION_MSGPACK,
        //     mime::APPLICATION_OCTET_STREAM,
        //     mime::APPLICATION_PDF,
        //     mime::TEXT_PLAIN,
        //     mime::TEXT_HTML,
        //     mime::TEXT_CSS,
        //     mime::TEXT_JAVASCRIPT,
        //     mime::TEXT_XML,
        //     mime::TEXT_EVENT_STREAM,
        //     mime::TEXT_CSV,
        //     mime::TEXT_VCARD,
        //     mime::IMAGE_JPEG,
        //     mime::IMAGE_GIF,
        //     mime::IMAGE_PNG,
        //     mime::IMAGE_BMP,
        //     mime::IMAGE_SVG,
        //     mime::FONT_WOFF,
        //     mime::FONT_WOFF2,
        // ];
        ServerConfig{
            protocol: Protocol::http(),
            local_addr: None,
            timeouts: Timeouts::default(),
            catchers: Arc::new(catcher::defaults::get()),
            allowed_media_types: Arc::new(vec![]),
        }
    }
}

impl Default for ServerConfig {
    fn default() -> Self {
        ServerConfig::new()
    }
}

impl Server {
    pub fn new(router: Router) -> Server{
        let config = ServerConfig::default();
        Server{
            router: Arc::new(router),
            config: Arc::new(config),
        }
    }

    pub fn with_config(router: Router, config: ServerConfig) -> Server {
        Server{
            router: Arc::new(router),
            config: Arc::new(config),
        }
    }

    pub fn with_addr<T>(router: Router, addr: T) -> Server where T: ToSocketAddrs {
        let mut config = ServerConfig::default();
        config.local_addr = addr.to_socket_addrs().unwrap().next();
        Server{
            router: Arc::new(router),
            config: Arc::new(config),
        }
    }

    pub fn serve(self) -> impl Future<Output=Result<(), hyper::error::Error>> + Send + 'static {
        let addr: SocketAddr = self.config.local_addr.unwrap_or_else(|| {
            let port = pick_port::pick_unused_port().expect("Pick unused port failed");
            let addr = format!("localhost:{}", port).to_socket_addrs().unwrap().next().unwrap();
            warn!(logging::logger(), "Local address is not set, randrom address used.");
            addr
        });
        info!(logging::logger(), "Server will be served"; "address" => addr);
        HyperServer::bind(&addr)
            .tcp_keepalive(self.config.timeouts.keep_alive)
            .serve(self)
    }
}
impl<T>  hyper::service::Service<T> for Server {
    type Response = HyperHandler;
    type Error = std::io::Error;
    // type Future = Pin<Box<(dyn Future<Output = Result<Self::Response, Self::Error>> + Send + 'static)>>;
    type Future = future::Ready<Result<Self::Response, Self::Error>>;

    fn poll_ready(&mut self, _cx: &mut std::task::Context<'_>) -> std::task::Poll<Result<(), Self::Error>> {
        Ok(()).into()
    }

    fn call(&mut self, _: T) -> Self::Future {
        future::ok(HyperHandler{
            router: self.router.clone(),
            config: self.config.clone(),
        })
    }
}
pub struct HyperHandler {
    router: Arc<Router>,
    config: Arc<ServerConfig>,
}
impl hyper::service::Service<hyper::Request<hyper::body::Body>> for HyperHandler {
    type Response = hyper::Response<hyper::body::Body>;
    type Error = hyper::Error;
    type Future = Pin<Box<dyn Future<Output = Result<Self::Response, Self::Error>> + Send>>;
    // type Future = future::Ready<Result<Self::Response, Self::Error>>;

    fn poll_ready(&mut self, _cx: &mut std::task::Context<'_>) -> std::task::Poll<Result<(), Self::Error>> {
        std::task::Poll::Ready(Ok(()))
    }
    fn call(&mut self, req: hyper::Request<hyper::body::Body>) -> Self::Future {
        let local_addr = self.config.local_addr;
        let protocol = self.config.protocol.clone();
        let catchers = self.config.catchers.clone();
        let allowed_media_types = self.config.allowed_media_types.clone();
        let mut request = Request::from_hyper(req, local_addr, &protocol).unwrap();
        let mut response = Response::new(self.config.clone());
        let mut depot = Depot::new();

        let mut segments = request.url().path_segments().map(|c| c.collect::<Vec<_>>()).unwrap_or_default();
        segments.retain(|x| *x!="");
        let (ok, handlers, params) = self.router.detect(request.method().clone(), segments);
        if !ok {
            response.set_status_code(StatusCode::NOT_FOUND);
        }
        request.params = params;
        response.cookies = request.cookies().clone();
        let config = self.config.clone();

        let fut = async move {
            for handler in handlers{
                handler.handle(config.clone(), &mut request, &mut depot, &mut response).await;
                if response.is_commited() {
                    break;
                }
            }
            if !response.is_commited() {
                response.commit();
            }
    
            let mut hyper_response = hyper::Response::<hyper::Body>::new(hyper::Body::empty());
    
            if response.status_code().is_none(){
<<<<<<< HEAD
                if response.writers.len() == 0 {
=======
                if response.body_writers.is_empty() {
>>>>>>> 40f1c378
                    response.set_status_code(StatusCode::NOT_FOUND);
                }else {
                    response.set_status_code(StatusCode::OK);
                }
            }
            let status = response.status_code().unwrap();
            let has_error = status.is_client_error() || status.is_server_error();
            if let Some(value) =  response.headers().get(CONTENT_TYPE) {
                let mut is_allowed = false;
                if let Ok(value) = value.to_str() {
                    if allowed_media_types.is_empty() {
                        is_allowed = true;
                    } else {
                        let ctype: Result<Mime, _> = value.parse();
                        if let Ok(ctype) = ctype {
                            for mime in &*allowed_media_types {
                                if mime.type_() == ctype.type_() && mime.subtype() == ctype.subtype() {
                                    is_allowed = true;
                                    break;
                                }
                            }
                        }
                    }
                }
                if !is_allowed {
                    response.set_status_code(StatusCode::UNSUPPORTED_MEDIA_TYPE);
                }
            } else {
                warn!(logging::logger(), "Http response content type header is not set"; "url" => request.url().as_str(), "method" => request.method().as_str());
                if !has_error {
                    response.set_status_code(StatusCode::UNSUPPORTED_MEDIA_TYPE);
                }
            }
<<<<<<< HEAD
            if response.writers.len() == 0 &&  has_error {
=======
            if response.body_writers.is_empty() && has_error {
>>>>>>> 40f1c378
                for catcher in &*catchers {
                    if catcher.catch(&request, &mut response) {
                        break;
                    }
                }
            }
            response.write_back(&mut hyper_response, request.method().clone());
            Ok(hyper_response)
        };
        Box::pin(fut)
    }
}<|MERGE_RESOLUTION|>--- conflicted
+++ resolved
@@ -200,11 +200,7 @@
             let mut hyper_response = hyper::Response::<hyper::Body>::new(hyper::Body::empty());
     
             if response.status_code().is_none(){
-<<<<<<< HEAD
-                if response.writers.len() == 0 {
-=======
                 if response.body_writers.is_empty() {
->>>>>>> 40f1c378
                     response.set_status_code(StatusCode::NOT_FOUND);
                 }else {
                     response.set_status_code(StatusCode::OK);
@@ -238,11 +234,7 @@
                     response.set_status_code(StatusCode::UNSUPPORTED_MEDIA_TYPE);
                 }
             }
-<<<<<<< HEAD
-            if response.writers.len() == 0 &&  has_error {
-=======
             if response.body_writers.is_empty() && has_error {
->>>>>>> 40f1c378
                 for catcher in &*catchers {
                     if catcher.catch(&request, &mut response) {
                         break;
